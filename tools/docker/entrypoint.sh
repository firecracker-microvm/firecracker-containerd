#!/usr/bin/env bash
set -e

chmod a+rwx ${FICD_LOG_DIR}

mkdir -p /etc/containerd/snapshotter
mkdir -p /etc/containerd/cri

if [[ -z "$FICD_DM_VOLUME_GROUP" ]]; then
   pool_name="${FICD_DM_POOL}"
else
   pool_name="$(echo "$FICD_DM_VOLUME_GROUP" | sed s/-/--/g)-${FICD_DM_POOL}"
fi

cat > /etc/containerd/snapshotter/devmapper.toml <<EOF
version = 2
[plugins]
  [plugins."io.containerd.snapshotter.v1.devmapper"]
    pool_name = "${pool_name}"
    base_image_size = "1024MB"
EOF

cat > /etc/containerd/cri/criconfig.toml <<EOF
version = 2
[plugins]
  [plugins."io.containerd.grpc.v1.cri"]
    [plugins."io.containerd.grpc.v1.cri".containerd]
      snapshotter = "devmapper"
      default_runtime_name = "containerd-shim-aws-firecracker"

      [plugins."io.containerd.grpc.v1.cri".containerd.runtimes.containerd-shim-aws-firecracker]
        runtime_type = "aws.firecracker"
        cni_conf_dir = "/etc/cni/net.d"

    [plugins."io.containerd.grpc.v1.cri".cni]
      bin_dir = "/opt/cni/bin"
      conf_dir = "/etc/cni/net.d"

[debug]
  level = "debug"
EOF

mkdir -p /etc/demux-snapshotter /var/lib/demux-snapshotter
cat > /etc/demux-snapshotter/config.toml <<EOF
[snapshotter.proxy.address.resolver]
  type = "http"
  address = "http://127.0.0.1:10001"
<<<<<<< HEAD
<<<<<<< HEAD

=======
=======
>>>>>>> 456162ee
[snapshotter.metrics]
  enable = true
  port_range = "9000-9999"
  host = "0.0.0.0"
  service_discovery_port = 8080
<<<<<<< HEAD
>>>>>>> 456162e (add integ test for snapshotter metrics)
=======
>>>>>>> 456162ee
[debug]
  logLevel = "debug"
EOF

touch ${FICD_CONTAINERD_OUTFILE}
chmod a+rw ${FICD_CONTAINERD_OUTFILE}
/usr/local/bin/containerd --log-level debug &>> ${FICD_CONTAINERD_OUTFILE} &

/usr/local/bin/http-address-resolver &>> ${FICD_LOG_DIR}/http-address-resolver.out &
/usr/local/bin/demux-snapshotter &>> ${FICD_LOG_DIR}/demux-snapshotter.out &

exec /bin/bash -c "$@"<|MERGE_RESOLUTION|>--- conflicted
+++ resolved
@@ -45,21 +45,11 @@
 [snapshotter.proxy.address.resolver]
   type = "http"
   address = "http://127.0.0.1:10001"
-<<<<<<< HEAD
-<<<<<<< HEAD
-
-=======
-=======
->>>>>>> 456162ee
 [snapshotter.metrics]
   enable = true
   port_range = "9000-9999"
   host = "0.0.0.0"
   service_discovery_port = 8080
-<<<<<<< HEAD
->>>>>>> 456162e (add integ test for snapshotter metrics)
-=======
->>>>>>> 456162ee
 [debug]
   logLevel = "debug"
 EOF
